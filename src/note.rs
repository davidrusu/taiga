--- conflicted
+++ resolved
@@ -1,6 +1,6 @@
 use crate::{
-    add_to_tree, circuit::circuit_parameters::CircuitParameters, el_gamal::Ciphertext,
-    crh, serializable_to_vec, user::User,
+    add_to_tree, circuit::circuit_parameters::CircuitParameters, crh, el_gamal::Ciphertext,
+    serializable_to_vec, user::User,
 };
 use ark_ec::twisted_edwards_extended::GroupAffine as TEGroupAffine;
 use ark_ff::BigInteger256;
@@ -61,17 +61,12 @@
         // to aren't defined in the pbc spec yet also, note commitment
         // should be implemented with Sinsemilla (according to the pbc spec)
 
-<<<<<<< HEAD
         let mut bytes = vec![];
         // TODO use serialize_to_vec but for now, we are restricted to 4 field elements because we use Poseidon for the hash.
         // In the long term, we will use a hash_to_curve with bytes and not a bounded input size (Pedersen or Blake2?).
         self.owner_address.serialize_unchecked(&mut bytes).unwrap();
         self.token_address.serialize_unchecked(&mut bytes).unwrap();
-        hash_to_curve::<CP>(&bytes, self.rcm)
-=======
-        let bytes = serializable_to_vec(self);
         crh::<CP>(&bytes)
->>>>>>> 112e2958
     }
 
     pub fn add_to_nc_en_list(
