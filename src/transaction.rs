<<<<<<< HEAD
use crate::circuit::validity_predicate::ValidityPredicate;
use crate::el_gamal::EncryptedNote;
use crate::{action::Action, add_to_tree, is_in_tree, note::Note, CircuitParameters};
=======
use crate::circuit::nullifier::Nullifier;
use crate::circuit::validity_predicate::ValidityPredicate;
use crate::el_gamal::EncryptedNote;
use crate::{
    action::Action, add_to_tree, is_in_tree, note::Note, serializable_to_vec, CircuitParameters,
};
>>>>>>> c6586a69
use ark_ec::twisted_edwards_extended::GroupAffine as TEGroupAffine;
use rs_merkle::{algorithms::Blake2s, MerkleTree};

pub struct Transaction<'a, CP: CircuitParameters> {
    //max: usize, // the maximum number of actions/notes for a transaction
<<<<<<< HEAD
    _actions: Vec<Action<CP>>,
    spent_notes: Vec<(Note<CP>, TEGroupAffine<CP::InnerCurve>)>,
=======
    actions: Vec<Action<CP>>,
    spent_notes: Vec<(Note<CP>, Nullifier<CP>)>,
>>>>>>> c6586a69
    created_notes: Vec<(Note<CP>, EncryptedNote<CP::InnerCurve>)>,
    vps: &'a Vec<ValidityPredicate<CP>>,
}

impl<'a, CP: CircuitParameters> Transaction<'a, CP> {
    pub fn new(
        //max: usize,
<<<<<<< HEAD
        _actions: Vec<Action<CP>>,
        spent_notes: Vec<(Note<CP>, TEGroupAffine<CP::InnerCurve>)>,
=======
        actions: Vec<Action<CP>>,
        spent_notes: Vec<(Note<CP>, Nullifier<CP>)>,
>>>>>>> c6586a69
        created_notes: Vec<(Note<CP>, EncryptedNote<CP::InnerCurve>)>,
        vps: &'a Vec<ValidityPredicate<CP>>,
    ) -> Self {
        Self {
            //max,
            _actions,
            spent_notes,
            created_notes,
            vps,
        }
    }

    fn check(&self) {
        //1. action check

        //2. verify validity predicates;
        //2.1 todo: update to verification of blinded vps
        //2.2 todo: add blinding circuit check
        for vp in self.vps {
            vp.verify()
        }
    }

    pub fn process(
        &self,
        nf_tree: &mut MerkleTree<Blake2s>,
        mt_tree: &mut MerkleTree<Blake2s>,
        cm_ce_list: &mut Vec<(TEGroupAffine<CP::InnerCurve>, EncryptedNote<CP::InnerCurve>)>,
    ) {
        self.check();
        for i in self.spent_notes.iter() {
            //1. add nf to the nullifier tree
            let nullifier_bytes = i.1.to_bytes();
            if !is_in_tree(&nullifier_bytes, nf_tree) {
                add_to_tree(&nullifier_bytes, nf_tree);
            }
        }

        for i in self.created_notes.iter() {
            let cm_bytes = serializable_to_vec(&i.0.commitment());
            //2. add commitments to the note commitment tree
            add_to_tree(&cm_bytes, mt_tree);

            //3. add (cm, ce) pair to the list
            cm_ce_list.push((i.0.commitment(), i.1.clone()));
        }

        //3. recompute rt
        // commit() method recomputes the root. as we only need to recompute it once,
        // should we commit just once after all leaves are added to the tree?
        // or we want to "save" every leaf in case of emergency situation?
        mt_tree.commit();
        //assert!(self.actions.len() < self._max);
        //assert!(self.spent_notes.len() < self._max);
    }
}<|MERGE_RESOLUTION|>--- conflicted
+++ resolved
@@ -1,27 +1,16 @@
-<<<<<<< HEAD
-use crate::circuit::validity_predicate::ValidityPredicate;
-use crate::el_gamal::EncryptedNote;
-use crate::{action::Action, add_to_tree, is_in_tree, note::Note, CircuitParameters};
-=======
 use crate::circuit::nullifier::Nullifier;
 use crate::circuit::validity_predicate::ValidityPredicate;
 use crate::el_gamal::EncryptedNote;
 use crate::{
     action::Action, add_to_tree, is_in_tree, note::Note, serializable_to_vec, CircuitParameters,
 };
->>>>>>> c6586a69
 use ark_ec::twisted_edwards_extended::GroupAffine as TEGroupAffine;
 use rs_merkle::{algorithms::Blake2s, MerkleTree};
 
 pub struct Transaction<'a, CP: CircuitParameters> {
     //max: usize, // the maximum number of actions/notes for a transaction
-<<<<<<< HEAD
-    _actions: Vec<Action<CP>>,
-    spent_notes: Vec<(Note<CP>, TEGroupAffine<CP::InnerCurve>)>,
-=======
     actions: Vec<Action<CP>>,
     spent_notes: Vec<(Note<CP>, Nullifier<CP>)>,
->>>>>>> c6586a69
     created_notes: Vec<(Note<CP>, EncryptedNote<CP::InnerCurve>)>,
     vps: &'a Vec<ValidityPredicate<CP>>,
 }
@@ -29,13 +18,8 @@
 impl<'a, CP: CircuitParameters> Transaction<'a, CP> {
     pub fn new(
         //max: usize,
-<<<<<<< HEAD
-        _actions: Vec<Action<CP>>,
-        spent_notes: Vec<(Note<CP>, TEGroupAffine<CP::InnerCurve>)>,
-=======
         actions: Vec<Action<CP>>,
         spent_notes: Vec<(Note<CP>, Nullifier<CP>)>,
->>>>>>> c6586a69
         created_notes: Vec<(Note<CP>, EncryptedNote<CP::InnerCurve>)>,
         vps: &'a Vec<ValidityPredicate<CP>>,
     ) -> Self {
