use crate::com;
use crate::HashToField;
use ark_ec::{
    //short_weierstrass_jacobian::GroupAffine as SWGroupAffine,
    SWModelParameters,
    TEModelParameters,
};
use ark_ff::PrimeField;
use ark_ff::*;
<<<<<<< HEAD
use plonk::commitment::{HomomorphicCommitment, IPA, KZG10};
=======
use plonk_core::commitment::{HomomorphicCommitment, IPA, KZG10};
>>>>>>> 2a485bb8

pub trait CircuitParameters {
    //               Inner Curve     Curve    Outer Curve
    // Scalar Field                    Fr         Fq
    //   Base Field      Fr            Fq

    // Curve
    type CurveScalarField: PrimeField + HashToField;
    type CurveBaseField: PrimeField + HashToField;
    type Curve: TEModelParameters<
        ScalarField = Self::CurveScalarField,
        BaseField = Self::CurveBaseField,
    >;
    // Inner curve
    type InnerCurveScalarField: PrimeField + HashToField;
    type InnerCurve: TEModelParameters<
        ScalarField = Self::InnerCurveScalarField,
        BaseField = Self::CurveScalarField,
    >;
    // Outer curve
    type OuterCurveBaseField: PrimeField + HashToField;
    type OuterCurve: SWModelParameters<
        ScalarField = Self::CurveBaseField,
        BaseField = Self::OuterCurveBaseField,
    >;

    type CurvePC: HomomorphicCommitment<Self::CurveScalarField>;
    type OuterCurvePC: HomomorphicCommitment<Self::CurveBaseField>;

    // F_q is the scalar field of *Curve*
    fn com_r(x: &[u8], rand: BigInteger256) -> Self::CurveScalarField {
        com(x, rand)
    }

    // F_p is the base field of *Curve*
    fn com_q(x: &[u8], rand: BigInteger256) -> Self::CurveBaseField {
        com(x, rand)
    }
}

// // We decided to continue with KZG for now.
// pub struct DLCircuitParameters {}

// impl CircuitParameters for DLCircuitParameters {
//     type CurveScalarField = ark_vesta::Fr;
//     type CurveBaseField = ark_vesta::Fq;
//     type Curve = ark_vesta::VestaParameters;
//     type InnerCurveScalarField = ark_pallas::Fr;
//     type InnerCurve = ark_pallas::PallasParameters;
//     type OuterCurveBaseField = ark_pallas::Fq;
//     type OuterCurve = ark_pallas::PallasParameters;
//     type CurvePC = IPA<SWGroupAffine<Self::Curve>, blake2::Blake2b>;
//     type OuterCurvePC = IPA<SWGroupAffine<Self::OuterCurve>, blake2::Blake2b>;
// }

pub struct PairingCircuitParameters {}

impl CircuitParameters for PairingCircuitParameters {
    type CurveScalarField = ark_bls12_377::Fr;
    type CurveBaseField = ark_bls12_377::Fq;
    type Curve = ark_bls12_377::g1::Parameters;
    type InnerCurveScalarField = ark_ed_on_bls12_377::Fr;
    type InnerCurve = ark_ed_on_bls12_377::EdwardsParameters;
    type OuterCurveBaseField = ark_bw6_761::Fq;
    type OuterCurve = ark_bw6_761::g1::Parameters;
    type CurvePC = KZG10<ark_bls12_377::Bls12_377>;
    type OuterCurvePC = KZG10<ark_bw6_761::BW6_761>;
}<|MERGE_RESOLUTION|>--- conflicted
+++ resolved
@@ -7,11 +7,7 @@
 };
 use ark_ff::PrimeField;
 use ark_ff::*;
-<<<<<<< HEAD
-use plonk::commitment::{HomomorphicCommitment, IPA, KZG10};
-=======
 use plonk_core::commitment::{HomomorphicCommitment, IPA, KZG10};
->>>>>>> 2a485bb8
 
 pub trait CircuitParameters {
     //               Inner Curve     Curve    Outer Curve
