use ark_ff::{BigInteger, BigInteger256, One, PrimeField, UniformRand, Zero};
use ark_poly::univariate::DensePolynomial;
use ark_poly_commit::PolynomialCommitment;
use merlin::Transcript;
use plonk_core::{
    constraint_system::StandardComposer,
    prelude::Proof,
    proof_system::{pi::PublicInputs, Prover, Verifier, VerifierKey},
};
use rand::{prelude::ThreadRng, Rng};
use std::marker::PhantomData;

use crate::{circuit::circuit_parameters::CircuitParameters, serializable_to_vec};

pub struct ValidityPredicate<CP: CircuitParameters> {
    desc_vp: VerifierKey<CP::CurveScalarField, CP::CurvePC>, //preprocessed VP
    pub public_input: PublicInputs<CP::CurveScalarField>,
    _blind_rand: [CP::CurveScalarField; 20], //blinding randomness
    pub proof: Proof<CP::CurveScalarField, CP::CurvePC>,
    pub verifier: Verifier<CP::CurveScalarField, CP::InnerCurve, CP::CurvePC>,
    pub vk: <CP::CurvePC as PolynomialCommitment<
        CP::CurveScalarField,
        DensePolynomial<CP::CurveScalarField>,
    >>::VerifierKey,
    pub rcm_com: BigInteger256,
    pub com_vp: CP::CurveScalarField,
}

impl<CP: CircuitParameters> ValidityPredicate<CP> {
    pub fn precompute_prover(
        setup: &<<CP as CircuitParameters>::CurvePC as PolynomialCommitment<
            CP::CurveScalarField,
            DensePolynomial<CP::CurveScalarField>,
        >>::UniversalParams,
        gadget: fn(&mut StandardComposer<CP::CurveScalarField, CP::InnerCurve>),
    ) -> (
        Prover<CP::CurveScalarField, CP::InnerCurve, CP::CurvePC>,
        <CP::CurvePC as PolynomialCommitment<
            CP::CurveScalarField,
            DensePolynomial<CP::CurveScalarField>,
        >>::CommitterKey,
        <CP::CurvePC as PolynomialCommitment<
            CP::CurveScalarField,
            DensePolynomial<CP::CurveScalarField>,
        >>::VerifierKey,
        PublicInputs<CP::CurveScalarField>,
        VerifierKey<CP::CurveScalarField, CP::CurvePC>,
    ) {
        // Create a `Prover`
        // Set the circuit using `gadget`
        // Output `prover`, `vk`, `public_input`, and `desc_vp`.

        let mut prover = Prover::<CP::CurveScalarField, CP::InnerCurve, CP::CurvePC>::new(b"demo");
        prover.key_transcript(b"key", b"additional seed information");
        gadget(prover.mut_cs());
        let (ck, vk) = CP::CurvePC::trim(
            setup,
            prover.circuit_bound().next_power_of_two() + 6,
            0,
            None,
        )
        .unwrap();
        let desc_vp = prover
            .mut_cs()
            .preprocess_verifier(&ck, &mut Transcript::new(b""), PhantomData::<CP::CurvePC>)
            .unwrap();
        let public_input = prover.mut_cs().get_pi().clone();

        (prover, ck, vk, public_input, desc_vp)
    }

    pub fn precompute_verifier(
        gadget: fn(&mut StandardComposer<CP::CurveScalarField, CP::InnerCurve>),
    ) -> Verifier<CP::CurveScalarField, CP::InnerCurve, CP::CurvePC> {
        let mut verifier: Verifier<CP::CurveScalarField, CP::InnerCurve, CP::CurvePC> =
            Verifier::new(b"demo");
        verifier.key_transcript(b"key", b"additional seed information");
        gadget(verifier.mut_cs());
        verifier
    }

    pub fn preprocess(
        prover: &mut Prover<CP::CurveScalarField, CP::InnerCurve, CP::CurvePC>,
        verifier: &mut Verifier<CP::CurveScalarField, CP::InnerCurve, CP::CurvePC>,
        ck: &<CP::CurvePC as PolynomialCommitment<
            CP::CurveScalarField,
            DensePolynomial<CP::CurveScalarField>,
        >>::CommitterKey,
    ) {
        prover.preprocess(ck).unwrap();
        verifier.preprocess(ck).unwrap();
    }

    pub fn blinded_preprocess(
        prover: &mut Prover<CP::CurveScalarField, CP::InnerCurve, CP::CurvePC>,
        verifier: &mut Verifier<CP::CurveScalarField, CP::InnerCurve, CP::CurvePC>,
        ck: &<CP::CurvePC as PolynomialCommitment<
            CP::CurveScalarField,
            DensePolynomial<CP::CurveScalarField>,
        >>::CommitterKey,
        rng: &mut ThreadRng,
    ) -> [CP::CurveScalarField; 20] {
        // Random F elements for blinding the circuit
        let blinding_values = [CP::CurveScalarField::rand(rng); 20];
        prover
            .preprocess_with_blinding(ck, blinding_values)
            .unwrap();
        verifier
            .preprocess_with_blinding(ck, blinding_values)
            .unwrap();
        blinding_values
    }

    pub fn new(
        setup: &<<CP as CircuitParameters>::CurvePC as PolynomialCommitment<
            CP::CurveScalarField,
            DensePolynomial<CP::CurveScalarField>,
        >>::UniversalParams,
        gadget: fn(&mut StandardComposer<CP::CurveScalarField, CP::InnerCurve>),
        blind: bool,
        rng: &mut ThreadRng,
    ) -> Self {
        // Given a gadget corresponding to a circuit, create all the computations for PBC related to the VP

        // Prover desc_vp
        let (mut prover, ck, vk, public_input, desc_vp) = Self::precompute_prover(setup, gadget);
        let mut verifier = Self::precompute_verifier(gadget);
        // (blinding or not) preprocessing
        let blinding_values;
        if blind {
            blinding_values = Self::blinded_preprocess(&mut prover, &mut verifier, &ck, rng);
        } else {
            Self::preprocess(&mut prover, &mut verifier, &ck);
            blinding_values = [CP::CurveScalarField::zero(); 20];
        }

        // proof
        let proof = prover.prove(&ck).unwrap();

        let rcm_com = rng.gen();
        // cannot use `pack()` because it is implemented for a validity predicate and we only have `desc_vp`.
<<<<<<< HEAD
        let h_desc_vp = CP::com_q(&serializable_to_vec(&desc_vp), BigInteger256::from(0));
        let com_vp = CP::com_r(&h_desc_vp.into_repr().to_bytes_le(), rcm_com);
=======
        let h_desc_vp = CP::com_p(&serializable_to_vec(&desc_vp), BigInteger256::from(0));
        let com_vp = CP::com_q(&h_desc_vp.into_repr().to_bytes_le(), rcm_com);
>>>>>>> 2a485bb8

        Self {
            desc_vp,
            public_input,
            _blind_rand: blinding_values,
            proof,
            verifier,
            vk,
            rcm_com,
            com_vp,
        }
    }

    pub fn pack(&self) -> CP::CurveBaseField {
        // bits representing desc_vp
        CP::com_q(&serializable_to_vec(&self.desc_vp), BigInteger256::from(0))
    }

    pub fn commitment(&self, rand: BigInteger256) -> CP::CurveScalarField {
        // computes a commitment C = com_r(com_q(desc_vp, 0), rand)
        CP::com_r(&self.pack().into_repr().to_bytes_le(), rand)
    }

    pub fn binding_commitment(&self) -> CP::CurveScalarField {
        // computes a commitment without randomness
        self.commitment(BigInteger256::from(0))
    }

    pub fn fresh_commitment(&self, rng: &mut ThreadRng) -> (CP::CurveScalarField, BigInteger256) {
        // computes a fresh commitment C = com_r(com_q(desc_vp, 0), rand) and return (C, rand)
        let rand: BigInteger256 = rng.gen();
        (self.commitment(rand), rand)
    }

    pub fn verify(&self) {
        self.verifier
            .verify(&self.proof, &self.vk, &self.public_input)
            .unwrap();
    }
}

pub fn send_gadget<CP: CircuitParameters>(
    composer: &mut StandardComposer<CP::CurveScalarField, CP::InnerCurve>,
) {
    let var_one = composer.add_input(CP::CurveScalarField::one());
    composer.arithmetic_gate(|gate| {
        gate.witness(var_one, var_one, None)
            .add(CP::CurveScalarField::one(), CP::CurveScalarField::one())
    });
}

pub fn recv_gadget<CP: CircuitParameters>(
    composer: &mut StandardComposer<CP::CurveScalarField, CP::InnerCurve>,
) {
    let var_one = composer.add_input(CP::CurveScalarField::one());
    composer.arithmetic_gate(|gate| {
        gate.witness(var_one, var_one, None)
            .add(CP::CurveScalarField::one(), CP::CurveScalarField::one())
    });
}

pub fn token_gadget<CP: CircuitParameters>(
    composer: &mut StandardComposer<CP::CurveScalarField, CP::InnerCurve>,
) {
    let var_one = composer.add_input(CP::CurveScalarField::one());
    composer.arithmetic_gate(|gate| {
        gate.witness(var_one, var_one, None)
            .add(CP::CurveScalarField::one(), CP::CurveScalarField::one())
    });
}

fn _circuit_proof<CP: CircuitParameters>() {
    let mut rng = ThreadRng::default();
    let pp = <CP as CircuitParameters>::CurvePC::setup(2 * 30, None, &mut rng).unwrap();

    let circuit = ValidityPredicate::<CP>::new(&pp, send_gadget::<CP>, true, &mut rng);
    circuit.verify();
}

#[test]
fn test_cirucit_proof_kzg() {
    _circuit_proof::<crate::circuit::circuit_parameters::PairingCircuitParameters>()
}<|MERGE_RESOLUTION|>--- conflicted
+++ resolved
@@ -139,13 +139,8 @@
 
         let rcm_com = rng.gen();
         // cannot use `pack()` because it is implemented for a validity predicate and we only have `desc_vp`.
-<<<<<<< HEAD
         let h_desc_vp = CP::com_q(&serializable_to_vec(&desc_vp), BigInteger256::from(0));
         let com_vp = CP::com_r(&h_desc_vp.into_repr().to_bytes_le(), rcm_com);
-=======
-        let h_desc_vp = CP::com_p(&serializable_to_vec(&desc_vp), BigInteger256::from(0));
-        let com_vp = CP::com_q(&h_desc_vp.into_repr().to_bytes_le(), rcm_com);
->>>>>>> 2a485bb8
 
         Self {
             desc_vp,
