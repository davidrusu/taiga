--- conflicted
+++ resolved
@@ -1,9 +1,7 @@
 pub mod blinding_circuit;
 pub mod circuit_parameters;
-<<<<<<< HEAD
 pub mod gadgets;
-=======
 pub mod hash_gadget;
+
 pub mod merkle_tree_gadget;
->>>>>>> 112e2958
 pub mod validity_predicate;