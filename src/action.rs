<<<<<<< HEAD
use crate::{add_to_tree, circuit::circuit_parameters::CircuitParameters, crh, prf};
=======
use crate::circuit::gadgets::gadget::trivial_gadget;
use crate::{circuit::circuit_parameters::CircuitParameters, crh, prf4};
>>>>>>> b4a1f258
use ark_ec::ProjectiveCurve;
use plonk_core::proof_system::Proof;
use rand::prelude::ThreadRng;
use rs_merkle::algorithms::Blake2s;
use rs_merkle::{Hasher, MerkleProof, MerkleTree};

pub struct Action<CP: CircuitParameters> {
    _proof: Proof<CP::CurveScalarField, CP::CurvePC>,
    _public_input: Vec<CP::CurveScalarField>,
    // ...
}

impl<CP: CircuitParameters> Action<CP> {
    /// Note address integrity: `address = Com_r(Com_r(Com_q(desc_vp_send_addr)||nk) || Com_q(desc_vp_recv_addr), rcm_address)`
    ///
    /// # Arguments
    ///
    /// Private inputs:
    /// * `send_vp_hash` - Com_q(desc_vp_send_addr)
    /// * `recv_vp_hash` - Com_q(desc_vp_recv_addr)
    /// * `note_rcm` - Commitment randomness for deriving note address
    /// * `note_owner_address` - Spent note owner address
    #[allow(dead_code)]
    fn check_spent_note_addr_integrity(
        send_vp_hash: CP::CurveBaseField,
        recv_vp_hash: CP::CurveBaseField,
        note_rcm: CP::CurveScalarField,
        nk: CP::CurveScalarField,
        note_owner_addr: CP::CurveScalarField,
    ) {
        assert_eq!(
            CP::com_r(
                &vec![
                    CP::com_r(
                        &vec![
                            to_embedded_field::<CP::CurveBaseField, CP::CurveScalarField>(
                                send_vp_hash
                            ),
                            nk
                        ],
                        CP::CurveScalarField::zero()
                    ),
                    to_embedded_field::<CP::CurveBaseField, CP::CurveScalarField>(recv_vp_hash)
                ],
                note_rcm,
            ),
            note_owner_addr
        );
    }

    /// Note address integrity: `address = Com_r(Com_r(Com_q(desc_vp_send_addr)||nk) || Com_q(desc_vp_recv_addr), rcm_address)`
    ///
    /// # Arguments
    ///
    /// Private inputs:
    /// * `send_vp_com` - Com_r(Com_q(desc_vp_addr_send)||nk)
    /// * `recv_vp_hash` - Com_q(desc_vp_recv_addr)
    /// * `note_rcm` - Randomness for deriving note address
    /// * `note_owner_address` - Spent note owner address
    #[allow(dead_code)]
    fn check_output_note_addr_integrity(
        send_vp_com: CP::CurveScalarField,
        recv_vp_hash: CP::CurveBaseField,
        note_rcm: CP::CurveScalarField,
        note_owner_addr: CP::CurveScalarField,
    ) {
        assert_eq!(
            CP::com_r(
                &vec![
                    send_vp_com,
                    to_embedded_field::<CP::CurveBaseField, CP::CurveScalarField>(recv_vp_hash)
                ],
                note_rcm,
            ),
            note_owner_addr
        );
    }

    /// Token (type) integrity: `token = Com_r(Com_q(desc_token_vp), rcm_token)`
    ///
    /// # Arguments
    ///
    /// Private inputs:
    /// * `hash_tok_vp` - Com_q(desc_token_vp)
    /// * `token_rcm` - Randomness for deriving note address
    /// * `note_token_addr` - Address of the token in the note
    #[allow(dead_code)]
    fn check_token_integrity(
        hash_tok_vp: CP::CurveBaseField, // Com_q(desc_token_vp)
        token_rcm: CP::CurveScalarField,
        note_token_addr: CP::CurveScalarField,
    ) {
        assert_eq!(
            CP::com_r(
                &vec![to_embedded_field::<CP::CurveBaseField, CP::CurveScalarField>(hash_tok_vp)],
                token_rcm
            ),
            note_token_addr
        );
    }

    /// Address VP integrity: `address_com_vp = Com(Com_q(desc_vp), rcm_address_com_vp)`
    ///
    /// # Arguments
    ///
    /// Public inputs:
    /// * `com_vp` - Commitment of the VP
    /// Private inputs:
    /// * `com_rcm` - Randomness for deriving commitment of the VP
    /// * `hash_vp` - Com_p(desc_vp)
    #[allow(dead_code)]
    fn check_vp_integrity(
        // public
        com_vp: CP::CurveScalarField,
        // private
        com_rcm: CP::CurveScalarField,
        hash_vp: CP::CurveBaseField,
    ) {
        // this needs to be implemented over:
        //  * `CurveBaseField` for binding with the blinding circuit,
        //  * `CurveScalarField` for binding with the note address.
        assert_eq!(
            com_vp,
            // TODO: Use Blake2s to be efficient on both Fr and Fq
            CP::com_r(
                &vec![to_embedded_field::<CP::CurveBaseField, CP::CurveScalarField>(hash_vp)],
                com_rcm
            )
        );
    }

    /// Verify that the commitment corresponds to a given note
    ///
    /// # Arguments
    ///
    /// Public inputs:
    /// * `note_cm` - Commitment of the note
    /// Private inputs:
    /// * `note_data` - Contents of the note
    /// * `note_rcm` - Randomness for deriving the commitment of the note
    #[allow(dead_code)]
    fn check_note_commitment_integrity(
        // public
        note_cm: TEGroupAffine<CP::InnerCurve>,
        // private
        note_data: Vec<CP::CurveScalarField>,
        _note_rcm: BigInteger256,
    ) {
        assert_eq!(crh::<CP>(&note_data), note_cm);
    }

    /// Nullifier integrity(input note only): `nf = DeriveNullier_nk(note)`
    ///
    /// # Arguments
    ///
    /// Public inputs:
    /// * `nf` - Spent note nullifier
    /// Private inputs:
    /// * `nk` - Sender nullifier key
    /// * `note` - Spent note
    #[allow(dead_code)]
    fn check_note_nullifier_integrity(
        // public
        nf: TEGroupAffine<CP::InnerCurve>,
        // private
        nk: CP::CurveScalarField,
        note: &Note<CP>,
    ) {
        // this part of the circuit is done over `CurveScalarField` even though
        // it is on `CP::InnerCurveScalarField`. It is then converted
        // into `InnerCurveScalarField` for the second part of the circuit.

        let scalar = to_embedded_field::<CP::CurveScalarField, CP::InnerCurveScalarField>(prf4::<
            CP::CurveScalarField,
        >(
            note.spent_note_nf.x,
            note.spent_note_nf.y,
            nk,
            CP::CurveScalarField::zero(),
        )) + note.psi;
        // this part of the circuit is over `InnerCurveBaseField == CurveScalarField`
        assert_eq!(
            TEGroupAffine::prime_subgroup_generator()
                .mul(scalar)
                .into_affine()
                + note.commitment(),
            nf
        );
    }

    /// Check that note exists in the merkle tree, i.e. note is valid in `rt`
    /// Same as Orchard, there is a path in Merkle tree with root `rt` to a note commitment `cm` that opens to `note`
    /// # Arguments
    ///
    /// Public inputs:
    /// * `nc_tree_root` - Root of the note commitments Merkle tree
    /// * `proof_nc` - Merkle proof required to prove the inclusion of items in a data set.
    /// * `note_cm` - Commitment of the note
    /// Private inputs:
    /// * `note_data` - Contents of the note
    /// * `note_rcm` - Randomness for the note commitment
    /// * `index_note_cm` - Index of the note commitment in the Merkle tree
    #[allow(dead_code)]
    fn check_note_existence(
        // public
        nc_tree_root: [u8; 32],
        proof_nc: MerkleProof<Blake2s>,
        note_cm: TEGroupAffine<CP::InnerCurve>,
        // private
        note_data: Vec<CP::CurveScalarField>,
        _note_rcm: BigInteger256,
        index_note_cm: usize,
    ) {
        // proof check
        let bytes = serializable_to_vec(&note_cm);
        let hash_nc = Blake2s::hash(&bytes);
        assert!(proof_nc.verify(nc_tree_root, &[index_note_cm], &[hash_nc], 2));
        // commitment corresponds to spent_note_commitment
        assert_eq!(crh::<CP>(&note_data), note_cm);
    }

    #[allow(dead_code)]
    fn check_blinding_vp(
        // public
        _com_vp: CP::CurveScalarField,
        _blind_desc_vp: usize, // todo
        // private
        _desc_vp: usize, //todo,
        _com_rcm: BigInteger256,
        _blind_rand: [CP::CurveScalarField; 20],
    ) {
        // check that `blind_desc_vp` is the blinding of `desc_vp` with
        // `blind_rand` and that `desc_vp` commits to `com_vp` (this is fresh commit).
    }
}

//
// this is not the circuit implementation but what should be hard-coded in the Action Circuit.
//
<<<<<<< HEAD
//use crate::circuit::validity_predicate::{recv_gadget, send_gadget, token_gadget};
use crate::el_gamal::{Ciphertext, DecryptionKey, EncryptedNote};
=======
use crate::el_gamal::{Ciphertext, DecryptionKey};
>>>>>>> b4a1f258
use crate::note::Note;
use crate::token::Token;
use crate::user::User;
use crate::{serializable_to_vec, to_embedded_field};
use ark_ec::{twisted_edwards_extended::GroupAffine as TEGroupAffine, AffineCurve};
use ark_ff::{BigInteger256, Zero};
use ark_poly_commit::PolynomialCommitment;

/// For spent note
/// `note = (address, token, v, data, ρ, ψ, rcm_note)`:
#[allow(dead_code)]
fn spent_notes_checks<CP: CircuitParameters>(
    sender: &User<CP>,
    token: &Token<CP>,
    spent_note: &Note<CP>,
    output_note: &Note<CP>,
    note_commitments: &mut MerkleTree<Blake2s>,
    rng: &mut ThreadRng,
) {
    // Note is a valid note in `rt`
    // Same as Orchard, there is a path in Merkle tree with root `rt` to a note commitment `cm` that opens to `note`

    // hack for note data because for now we are restricted to few input for the commitment
    // TODO change the hash function and put all the note data inside note_data.
    let note_data = vec![spent_note.owner_address, spent_note.token_address];
    Action::<CP>::check_note_existence(
        note_commitments.root().unwrap(),
        note_commitments.proof(&[0]),
        spent_note.commitment(),
        note_data,
        spent_note.get_rcm(),
        0,
    );
    // `address` and `address_com_vp` opens to the same `desc_address_vp`
    // Note address integrity: `address = Com_r(Com_r(Com_q(desc_vp_addr_send)||nk) || Com_q(desc_vp_addr_recv), rcm_address)`
    Action::<CP>::check_spent_note_addr_integrity(
        sender.get_send_vp().pack(),
        sender.get_recv_vp().pack(),
        sender.rcm_addr,
        sender.get_nk(),
        spent_note.owner_address,
    );

    // Address VP integrity for input note: `address_com_vp = Com(Com_q(desc_vp_addr_send), rcm_address_com_vp)`
    let (cm_send_alice, rand_alice) = sender.get_send_vp().fresh_commitment(rng);
    Action::<CP>::check_vp_integrity(cm_send_alice, rand_alice, sender.get_send_vp().pack());

    // Nullifier integrity(input note only): `nf = DeriveNullier_nk(note)`
    Action::<CP>::check_note_nullifier_integrity(
        output_note.spent_note_nf.clone(), // nullifier of old note is stored in output_note.spent_note_nf
        sender.get_nk(),
        spent_note,
    );

    // `token` and `token_com_vp` opens to the same `desc_token_vp`
    // Token (type) integrity: `token = Com_r(Com_q(desc_token_vp), rcm_token)`
    Action::<CP>::check_token_integrity(
        token.get_vp().pack(),
        token.rcm_addr,
        spent_note.token_address,
    );

    // Token VP integrity: `com_vp = Com(Com_q(desc_vp_token), rcm_token_com_vp)`
    let (cm_token, rand_token) = token.get_vp().fresh_commitment(rng);
    Action::<CP>::check_vp_integrity(cm_token, rand_token, token.get_vp().pack());
}

/// For output note
/// `note = (address, token, v, data, ρ, ψ, rcm_note)`:
#[allow(dead_code)]
fn output_notes_checks<CP: CircuitParameters>(
    receiver: &User<CP>,
    token: &Token<CP>,
    output_note: &Note<CP>,
    rng: &mut ThreadRng,
) {
    // `address` and `address_com_vp` opens to the same `desc_address_vp`
    // Note address integrity: `address = Com_r(Com_r(Com_q(desc_vp_addr_send)||nk) || Com_q(desc_vp_addr_recv), rcm_address)`
    Action::<CP>::check_output_note_addr_integrity(
        receiver.com_send_part,
        receiver.get_recv_vp().pack(),
        receiver.rcm_addr,
        output_note.owner_address,
    );

    // Address VP integrity for output note: `address_com_vp = Com(Com_q(desc_vp_addr_recv), rcm_address_com_vp)`
    let (cm_recv_bob, rand_bob) = receiver.get_recv_vp().fresh_commitment(rng);
    Action::<CP>::check_vp_integrity(cm_recv_bob, rand_bob, receiver.get_send_vp().pack());
    // Commitment integrity(output note only): `cm = NoteCom(note, rcm_note)`
    // hack for note data because for now we are restricted to few input for the commitment
    // TODO change the hash function and put all the note data inside note_data.
    let output_note_data = vec![output_note.owner_address, output_note.token_address];
    Action::<CP>::check_note_commitment_integrity(
        output_note.commitment(),
        output_note_data,
        output_note.get_rcm(),
    );

    // `token` and `token_com_vp` opens to the same `desc_token_vp`
    // Token (type) integrity: `token = Com_r(Com_q(desc_token_vp), rcm_token)`
    Action::<CP>::check_token_integrity(
        token.get_vp().pack(),
        token.rcm_addr,
        output_note.token_address,
    );
    // Token VP integrity: `com_vp = Com(Com_q(desc_vp_token), rcm_token_com_vp)`
    let (cm_token, rand_token) = token.get_vp().fresh_commitment(rng);
    Action::<CP>::check_vp_integrity(cm_token, rand_token, token.get_vp().pack());
}

fn _action_checks<CP: CircuitParameters>() {
    let mut rng = rand::thread_rng();

    let pp = CP::CurvePC::setup(1 << 4, None, &mut rng).unwrap();
    let outer_curve_pp = CP::OuterCurvePC::setup(1 << 4, None, &mut rng).unwrap();

    let alice = User::<CP>::new(
        "alice",
        &pp,
        &outer_curve_pp,
        DecryptionKey::<CP::InnerCurve>::new(&mut rng),
        trivial_gadget::<CP>,
        &vec![],
        &vec![],
        trivial_gadget::<CP>,
        &vec![],
        &vec![],
        &mut rng,
    );

    let bob = User::<CP>::new(
        "bob",
        &pp,
        &outer_curve_pp,
        DecryptionKey::<CP::InnerCurve>::new(&mut rng),
        trivial_gadget::<CP>,
        &vec![],
        &vec![],
        trivial_gadget::<CP>,
        &vec![],
        &vec![],
        &mut rng,
    );

    let xan = Token::<CP>::new("xan", &pp, trivial_gadget::<CP>, &mut rng);

    // Creation of a note commitments tree
    let mut mt_tree = MerkleTree::<Blake2s>::from_leaves(&vec![]);
    // Creation of the {note commitment + encrypted note} list
    let mut cm_ce_list: Vec<(
        TEGroupAffine<CP::InnerCurve>,
        EncryptedNote<CP::InnerCurve>,
    )> = vec![];

    // Creation of a note of 1XAN for Alice
    let spent_note = Note::<CP>::new(
        alice.address(),
        xan.address(),
        1,
        TEGroupAffine::prime_subgroup_generator(),
        <CP as CircuitParameters>::InnerCurveScalarField::zero(),
        &mut rng,
    );

    let spent_note_ec = alice.encrypt(&mut rng, &spent_note);
    add_to_tree(&spent_note.commitment(), &mut mt_tree);
    cm_ce_list.push((spent_note.commitment(), spent_note_ec));

    // The note is spent, and a new note is created for Bob
    let output_note = alice
        .send(
            &mut vec![&spent_note],
            vec![(&bob, 1_u32)],
            &mut rng,
        )
        .swap_remove(0).0;

    add_to_tree(&output_note.commitment(), &mut mt_tree);

    // ACTION CIRCUIT CHECKS //
    // Checks follow: https://github.com/heliaxdev/taiga/blob/main/book/src/spec.md#action-circuit
    spent_notes_checks(
        &alice,
        &xan,
        &spent_note,
        &output_note,
        &mut mt_tree,
        &mut rng,
    );
<<<<<<< HEAD
    output_notes_checks(&bob, &xan, &output_note, &mut rng);

=======
    output_notes_checks(&alice, &bob, &xan, &output_note, &mut rng);
>>>>>>> b4a1f258
    // FRESH COMMITS (over `CP::CurveScalarField` and `CP::CurveBaseField`)

    // BLINDING CHECK
    // Action::<CP>::action_blinding(); // for token
    // Action::<CP>::action_blinding(); // for Alice send vp
    // Action::<CP>::action_blinding(); // for Bob recv vp
}

#[test]
fn test_action_conditions_kzg() {
    _action_checks::<crate::circuit::circuit_parameters::PairingCircuitParameters>();
}<|MERGE_RESOLUTION|>--- conflicted
+++ resolved
@@ -1,9 +1,5 @@
-<<<<<<< HEAD
-use crate::{add_to_tree, circuit::circuit_parameters::CircuitParameters, crh, prf};
-=======
+use crate::{add_to_tree, circuit::circuit_parameters::CircuitParameters, crh, prf4};
 use crate::circuit::gadgets::gadget::trivial_gadget;
-use crate::{circuit::circuit_parameters::CircuitParameters, crh, prf4};
->>>>>>> b4a1f258
 use ark_ec::ProjectiveCurve;
 use plonk_core::proof_system::Proof;
 use rand::prelude::ThreadRng;
@@ -243,12 +239,7 @@
 //
 // this is not the circuit implementation but what should be hard-coded in the Action Circuit.
 //
-<<<<<<< HEAD
-//use crate::circuit::validity_predicate::{recv_gadget, send_gadget, token_gadget};
 use crate::el_gamal::{Ciphertext, DecryptionKey, EncryptedNote};
-=======
-use crate::el_gamal::{Ciphertext, DecryptionKey};
->>>>>>> b4a1f258
 use crate::note::Note;
 use crate::token::Token;
 use crate::user::User;
@@ -438,12 +429,8 @@
         &mut mt_tree,
         &mut rng,
     );
-<<<<<<< HEAD
     output_notes_checks(&bob, &xan, &output_note, &mut rng);
 
-=======
-    output_notes_checks(&alice, &bob, &xan, &output_note, &mut rng);
->>>>>>> b4a1f258
     // FRESH COMMITS (over `CP::CurveScalarField` and `CP::CurveBaseField`)
 
     // BLINDING CHECK
