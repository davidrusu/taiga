--- conflicted
+++ resolved
@@ -1,10 +1,6 @@
-<<<<<<< HEAD
-use crate::el_gamal::EncryptedNote;
-=======
 use crate::circuit::nullifier::Nullifier;
 use crate::el_gamal::EncryptedNote;
 use crate::nullifier_key::NullifierDerivingKey;
->>>>>>> c6586a69
 use crate::{
     circuit::circuit_parameters::CircuitParameters,
     circuit::{
@@ -13,14 +9,10 @@
     },
     el_gamal::{DecryptionKey, EncryptionKey},
     note::Note,
-<<<<<<< HEAD
     prf4, serializable_to_vec, to_embedded_field,
 };
 use ark_ec::{
     twisted_edwards_extended::GroupAffine as TEGroupAffine, AffineCurve, ProjectiveCurve,
-=======
-    serializable_to_vec, to_embedded_field,
->>>>>>> c6586a69
 };
 use ark_ff::UniformRand;
 use ark_ff::Zero;
@@ -173,11 +165,7 @@
                 recipient.address(),
                 the_one_and_only_token_address,
                 value,
-<<<<<<< HEAD
-                the_one_and_only_nullifier.clone(),
-=======
                 the_one_and_only_nullifier.inner(),
->>>>>>> c6586a69
                 psi,
                 &mut ThreadRng::default(),
             );
