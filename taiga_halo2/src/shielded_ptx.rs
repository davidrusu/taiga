--- conflicted
+++ resolved
@@ -30,29 +30,21 @@
     outputs: [NoteVPVerifyingInfoSet; NUM_NOTE],
 }
 
-<<<<<<< HEAD
-#[derive(Debug, Clone, BorshSerialize, BorshDeserialize)]
+#[derive(Debug, Clone)]
 #[cfg_attr(feature = "nif", derive(NifStruct))]
 #[cfg_attr(feature = "nif", module = "Taiga.Action.VerifyingInfo")]
-=======
+#[cfg_attr(feature = "borsh", derive(BorshSerialize, BorshDeserialize))]
+#[cfg_attr(feature = "serde", derive(serde::Serialize, serde::Deserialize))]
+pub struct ActionVerifyingInfo {
+    action_proof: Proof,
+    action_instance: ActionInstance,
+}
+
 #[derive(Debug, Clone)]
 #[cfg_attr(feature = "borsh", derive(BorshSerialize, BorshDeserialize))]
 #[cfg_attr(feature = "serde", derive(serde::Serialize, serde::Deserialize))]
->>>>>>> 6f4b6bec
-pub struct ActionVerifyingInfo {
-    action_proof: Proof,
-    action_instance: ActionInstance,
-}
-
-<<<<<<< HEAD
-#[derive(Debug, Clone, BorshSerialize, BorshDeserialize)]
 #[cfg_attr(feature = "nif", derive(NifStruct))]
 #[cfg_attr(feature = "nif", module = "Taiga.Note.VerifyingInfo")]
-=======
-#[derive(Debug, Clone)]
-#[cfg_attr(feature = "borsh", derive(BorshSerialize, BorshDeserialize))]
-#[cfg_attr(feature = "serde", derive(serde::Serialize, serde::Deserialize))]
->>>>>>> 6f4b6bec
 pub struct NoteVPVerifyingInfoSet {
     app_vp_verifying_info: VPVerifyingInfo,
     app_dynamic_vp_verifying_info: Vec<VPVerifyingInfo>,
